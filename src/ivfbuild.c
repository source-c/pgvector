#include "postgres.h"

#include <float.h>

#include "catalog/index.h"
#include "ivfflat.h"
#include "miscadmin.h"
#include "storage/bufmgr.h"

#if PG_VERSION_NUM >= 140000
#include "utils/backend_progress.h"
#elif PG_VERSION_NUM >= 120000
#include "pgstat.h"
#endif

#if PG_VERSION_NUM >= 120000
#include "access/tableam.h"
#include "commands/progress.h"
#else
#define PROGRESS_CREATEIDX_SUBPHASE 0
#define PROGRESS_CREATEIDX_TUPLES_TOTAL 0
#define PROGRESS_CREATEIDX_TUPLES_DONE 0
#endif

#if PG_VERSION_NUM >= 110000
#include "catalog/pg_operator_d.h"
#include "catalog/pg_type_d.h"
#else
#include "catalog/pg_operator.h"
#include "catalog/pg_type.h"
#endif

#if PG_VERSION_NUM >= 130000
#define CALLBACK_ITEM_POINTER ItemPointer tid
#else
#define CALLBACK_ITEM_POINTER HeapTuple hup
#endif

#if PG_VERSION_NUM >= 120000
#define UpdateProgress(index, val) pgstat_progress_update_param(index, val)
#else
#define UpdateProgress(index, val) ((void)val)
#endif

/*
<<<<<<< HEAD
=======
 * Callback for sampling
 */
static void
SampleCallback(Relation index, CALLBACK_ITEM_POINTER, Datum *values,
			   bool *isnull, bool tupleIsAlive, void *state)
{
	IvfflatBuildState *buildstate = (IvfflatBuildState *) state;
	VectorArray samples = buildstate->samples;
	int			targsamples = samples->maxlen;
	Datum		value = values[0];

	/* Skip nulls */
	if (isnull[0])
		return;

	/*
	 * Normalize with KMEANS_NORM_PROC since spherical distance function
	 * expects unit vectors
	 */
	if (buildstate->kmeansnormprocinfo != NULL)
	{
		if (!IvfflatNormValue(buildstate->kmeansnormprocinfo, buildstate->collation, &value, buildstate->normvec))
			return;
	}

	if (samples->length < targsamples)
	{
		VectorArraySet(samples, samples->length, DatumGetVector(value));
		samples->length++;
	}
	else
	{
		if (buildstate->rowstoskip < 0)
			buildstate->rowstoskip = reservoir_get_next_S(&buildstate->rstate, samples->length, targsamples);

		if (buildstate->rowstoskip <= 0)
		{
			int			k = (int) (targsamples * sampler_random_fract(buildstate->rstate.randstate));

			Assert(k >= 0 && k < targsamples);
			VectorArraySet(samples, k, DatumGetVector(value));
		}

		buildstate->rowstoskip -= 1;
	}
}

/*
 * Sample rows with same logic as ANALYZE
 */
static void
SampleRows(IvfflatBuildState * buildstate)
{
	int			targsamples = buildstate->samples->maxlen;
	BlockNumber totalblocks = RelationGetNumberOfBlocks(buildstate->heap);

	UpdateProgress(PROGRESS_CREATEIDX_SUBPHASE, PROGRESS_IVFFLAT_PHASE_SAMPLE);

	buildstate->rowstoskip = -1;

	BlockSampler_Init(&buildstate->bs, totalblocks, targsamples, random());

	reservoir_init_selection_state(&buildstate->rstate, targsamples);
	while (BlockSampler_HasMore(&buildstate->bs))
	{
		BlockNumber targblock = BlockSampler_Next(&buildstate->bs);

#if PG_VERSION_NUM >= 120000
		table_index_build_range_scan(buildstate->heap, buildstate->index, buildstate->indexInfo,
									 false, true, false, targblock, 1, SampleCallback, (void *) buildstate, NULL);
#elif PG_VERSION_NUM >= 110000
		IndexBuildHeapRangeScan(buildstate->heap, buildstate->index, buildstate->indexInfo,
								false, true, targblock, 1, SampleCallback, (void *) buildstate, NULL);
#else
		IndexBuildHeapRangeScan(buildstate->heap, buildstate->index, buildstate->indexInfo,
								false, true, targblock, 1, SampleCallback, (void *) buildstate);
#endif
	}
}

/*
>>>>>>> ecbf4693
 * Callback for table_index_build_scan
 */
static void
BuildCallback(Relation index, CALLBACK_ITEM_POINTER, Datum *values,
			  bool *isnull, bool tupleIsAlive, void *state)
{
	IvfflatBuildState *buildstate = (IvfflatBuildState *) state;
	double		distance;
	double		minDistance = DBL_MAX;
	int			closestCenter = -1;
	VectorArray centers = buildstate->centers;
	TupleTableSlot *slot = buildstate->slot;
	Datum		value = values[0];
	int			i;

#if PG_VERSION_NUM < 130000
	ItemPointer tid = &hup->t_self;
#endif

	if (isnull[0])
		return;

	/* Normalize if needed */
	if (buildstate->normprocinfo != NULL)
	{
		if (!IvfflatNormValue(buildstate->normprocinfo, buildstate->collation, &value, buildstate->normvec))
			return;
	}

	/* Find the list that minimizes the distance */
	for (i = 0; i < centers->length; i++)
	{
		distance = DatumGetFloat8(FunctionCall2Coll(buildstate->procinfo, buildstate->collation, value, PointerGetDatum(VectorArrayGet(centers, i))));

		if (distance < minDistance)
		{
			minDistance = distance;
			closestCenter = i;
		}
	}

#ifdef IVFFLAT_KMEANS_DEBUG
	buildstate->inertia += minDistance;
	buildstate->listSums[closestCenter] += minDistance;
	buildstate->listCounts[closestCenter]++;
#endif

	/* Create a virtual tuple */
	ExecClearTuple(slot);
	slot->tts_values[0] = Int32GetDatum(closestCenter);
	slot->tts_isnull[0] = false;
	slot->tts_values[1] = PointerGetDatum(tid);
	slot->tts_isnull[1] = false;
	slot->tts_values[2] = value;
	slot->tts_isnull[2] = false;
	ExecStoreVirtualTuple(slot);

	/*
	 * Add tuple to sort
	 *
	 * tuplesort_puttupleslot comment: Input data is always copied; the caller
	 * need not save it.
	 */
	tuplesort_puttupleslot(buildstate->sortstate, slot);

	buildstate->indtuples++;
}

/*
 * Get index tuple from sort state
 */
static inline void
GetNextTuple(Tuplesortstate *sortstate, TupleDesc tupdesc, TupleTableSlot *slot, IndexTuple *itup, int *list)
{
	Datum		value;
	bool		isnull;

#if PG_VERSION_NUM >= 100000
	if (tuplesort_gettupleslot(sortstate, true, false, slot, NULL))
#else
	if (tuplesort_gettupleslot(sortstate, true, slot, NULL))
#endif
	{
		*list = DatumGetInt32(slot_getattr(slot, 1, &isnull));
		value = slot_getattr(slot, 3, &isnull);

		/* Form the index tuple */
		*itup = index_form_tuple(tupdesc, &value, &isnull);
		(*itup)->t_tid = *((ItemPointer) DatumGetPointer(slot_getattr(slot, 2, &isnull)));
	}
	else
		*list = -1;
}

/*
 * Create initial entry pages
 */
static void
InsertTuples(Relation index, IvfflatBuildState * buildstate, ForkNumber forkNum)
{
	Buffer		buf;
	Page		page;
	GenericXLogState *state;
	int			list;
	IndexTuple	itup = NULL;	/* silence compiler warning */
	BlockNumber startPage = InvalidBlockNumber;
	BlockNumber insertPage = InvalidBlockNumber;
	Size		itemsz;
	int			i;
	int64		inserted = 0;

#if PG_VERSION_NUM >= 120000
	TupleTableSlot *slot = MakeSingleTupleTableSlot(buildstate->tupdesc, &TTSOpsMinimalTuple);
#else
	TupleTableSlot *slot = MakeSingleTupleTableSlot(buildstate->tupdesc);
#endif
	TupleDesc	tupdesc = RelationGetDescr(index);

	UpdateProgress(PROGRESS_CREATEIDX_SUBPHASE, PROGRESS_IVFFLAT_PHASE_LOAD);

	UpdateProgress(PROGRESS_CREATEIDX_TUPLES_TOTAL, buildstate->indtuples);

	GetNextTuple(buildstate->sortstate, tupdesc, slot, &itup, &list);

	for (i = 0; i < buildstate->centers->length; i++)
	{
		/* Can take a while, so ensure we can interrupt */
		/* Needs to be called when no buffer locks are held */
		CHECK_FOR_INTERRUPTS();

		buf = IvfflatNewBuffer(index, forkNum);
		IvfflatInitPage(index, &buf, &page, &state);

		startPage = BufferGetBlockNumber(buf);

		/* Get all tuples for list */
		while (list == i)
		{
			/* Check for free space */
			itemsz = MAXALIGN(IndexTupleSize(itup));
			if (PageGetFreeSpace(page) < itemsz)
				IvfflatAppendPage(index, &buf, &page, &state, forkNum);

			/* Add the item */
			if (PageAddItem(page, (Item) itup, itemsz, InvalidOffsetNumber, false, false) == InvalidOffsetNumber)
				elog(ERROR, "failed to add index item to \"%s\"", RelationGetRelationName(index));

			pfree(itup);

			UpdateProgress(PROGRESS_CREATEIDX_TUPLES_DONE, ++inserted);

			GetNextTuple(buildstate->sortstate, tupdesc, slot, &itup, &list);
		}

		insertPage = BufferGetBlockNumber(buf);

		IvfflatCommitBuffer(buf, state);

		/* Set the start and insert pages */
		IvfflatUpdateList(index, state, buildstate->listInfo[i], insertPage, InvalidBlockNumber, startPage, forkNum);
	}
}

/*
 * Initialize the build state
 */
static void
InitBuildState(IvfflatBuildState * buildstate, Relation heap, Relation index, IndexInfo *indexInfo)
{
	buildstate->heap = heap;
	buildstate->index = index;
	buildstate->indexInfo = indexInfo;

	buildstate->lists = IvfflatGetLists(index);
	buildstate->dimensions = TupleDescAttr(index->rd_att, 0)->atttypmod;

	/* Require column to have dimensions to be indexed */
	if (buildstate->dimensions < 0)
		elog(ERROR, "column does not have dimensions");

	buildstate->reltuples = 0;
	buildstate->indtuples = 0;

	/* Get support functions */
	buildstate->procinfo = index_getprocinfo(index, 1, IVFFLAT_DISTANCE_PROC);
	buildstate->normprocinfo = IvfflatOptionalProcInfo(index, IVFFLAT_NORM_PROC);
	buildstate->kmeansnormprocinfo = IvfflatOptionalProcInfo(index, IVFFLAT_KMEANS_NORM_PROC);
	buildstate->collation = index->rd_indcollation[0];

	/* Require more than one dimension for spherical k-means */
	/* Lists check for backwards compatibility */
	/* TODO Remove lists check in 0.3.0 */
	if (buildstate->kmeansnormprocinfo != NULL && buildstate->dimensions == 1 && buildstate->lists > 1)
		elog(ERROR, "dimensions must be greater than one for this opclass");

	/* Create tuple description for sorting */
#if PG_VERSION_NUM >= 120000
	buildstate->tupdesc = CreateTemplateTupleDesc(3);
#else
	buildstate->tupdesc = CreateTemplateTupleDesc(3, false);
#endif
	TupleDescInitEntry(buildstate->tupdesc, (AttrNumber) 1, "list", INT4OID, -1, 0);
	TupleDescInitEntry(buildstate->tupdesc, (AttrNumber) 2, "tid", TIDOID, -1, 0);
#if PG_VERSION_NUM >= 110000
	TupleDescInitEntry(buildstate->tupdesc, (AttrNumber) 3, "vector", RelationGetDescr(index)->attrs[0].atttypid, -1, 0);
#else
	TupleDescInitEntry(buildstate->tupdesc, (AttrNumber) 3, "vector", RelationGetDescr(index)->attrs[0]->atttypid, -1, 0);
#endif

#if PG_VERSION_NUM >= 120000
	buildstate->slot = MakeSingleTupleTableSlot(buildstate->tupdesc, &TTSOpsVirtual);
#else
	buildstate->slot = MakeSingleTupleTableSlot(buildstate->tupdesc);
#endif

	buildstate->centers = VectorArrayInit(buildstate->lists, buildstate->dimensions);
	buildstate->listInfo = palloc(sizeof(ListInfo) * buildstate->lists);

	/* Reuse for each tuple */
	buildstate->normvec = InitVector(buildstate->dimensions);

#ifdef IVFFLAT_KMEANS_DEBUG
	buildstate->inertia = 0;
	buildstate->listSums = palloc0(sizeof(double) * buildstate->lists);
	buildstate->listCounts = palloc0(sizeof(int) * buildstate->lists);
#endif
}

/*
 * Free resources
 */
static void
FreeBuildState(IvfflatBuildState * buildstate)
{
	pfree(buildstate->centers);
	pfree(buildstate->listInfo);
	pfree(buildstate->normvec);

#ifdef IVFFLAT_KMEANS_DEBUG
	pfree(buildstate->listSums);
	pfree(buildstate->listCounts);
#endif
}

/*
 * Create the metapage
 */
static void
CreateMetaPage(Relation index, int dimensions, int lists, ForkNumber forkNum)
{
	Buffer		buf;
	Page		page;
	GenericXLogState *state;
	IvfflatMetaPage metap;

	buf = IvfflatNewBuffer(index, forkNum);
	IvfflatInitPage(index, &buf, &page, &state);

	/* Set metapage data */
	metap = IvfflatPageGetMeta(page);
	metap->magicNumber = IVFFLAT_MAGIC_NUMBER;
	metap->version = IVFFLAT_VERSION;
	metap->dimensions = dimensions;
	metap->lists = lists;
	((PageHeader) page)->pd_lower =
		((char *) metap + sizeof(IvfflatMetaPageData)) - (char *) page;

	IvfflatCommitBuffer(buf, state);
}

/*
 * Create list pages
 */
static void
CreateListPages(Relation index, VectorArray centers, int dimensions,
				int lists, ForkNumber forkNum, ListInfo * *listInfo)
{
	int			i;
	Buffer		buf;
	Page		page;
	GenericXLogState *state;
	OffsetNumber offno;
	Size		itemsz;
	IvfflatList list;

	itemsz = MAXALIGN(IVFFLAT_LIST_SIZE(dimensions));
	list = palloc(itemsz);

	buf = IvfflatNewBuffer(index, forkNum);
	IvfflatInitPage(index, &buf, &page, &state);

	for (i = 0; i < lists; i++)
	{
		/* Load list */
		list->startPage = InvalidBlockNumber;
		list->insertPage = InvalidBlockNumber;
		memcpy(&list->center, VectorArrayGet(centers, i), VECTOR_SIZE(dimensions));

		/* Ensure free space */
		if (PageGetFreeSpace(page) < itemsz)
			IvfflatAppendPage(index, &buf, &page, &state, forkNum);

		/* Add the item */
		offno = PageAddItem(page, (Item) list, itemsz, InvalidOffsetNumber, false, false);
		if (offno == InvalidOffsetNumber)
			elog(ERROR, "failed to add index item to \"%s\"", RelationGetRelationName(index));

		/* Save location info */
		(*listInfo)[i].blkno = BufferGetBlockNumber(buf);
		(*listInfo)[i].offno = offno;
	}

	IvfflatCommitBuffer(buf, state);

	pfree(list);
}

/*
 * Print k-means metrics
 */
#ifdef IVFFLAT_KMEANS_DEBUG
static void
PrintKmeansMetrics(IvfflatBuildState * buildstate)
{
	elog(INFO, "inertia: %.3e", buildstate->inertia);

	/* Calculate Davies-Bouldin index */
	if (buildstate->lists > 1)
	{
		double		db = 0.0;

		/* Calculate average distance */
		for (int i = 0; i < buildstate->lists; i++)
		{
			if (buildstate->listCounts[i] > 0)
				buildstate->listSums[i] /= buildstate->listCounts[i];
		}

		for (int i = 0; i < buildstate->lists; i++)
		{
			double		max = 0.0;
			double		distance;

			for (int j = 0; j < buildstate->lists; j++)
			{
				if (j == i)
					continue;

				distance = DatumGetFloat8(FunctionCall2Coll(buildstate->procinfo, buildstate->collation, PointerGetDatum(VectorArrayGet(buildstate->centers, i)), PointerGetDatum(VectorArrayGet(buildstate->centers, j))));
				distance = (buildstate->listSums[i] + buildstate->listSums[j]) / distance;

				if (distance > max)
					max = distance;
			}
			db += max;
		}
		db /= buildstate->lists;
		elog(INFO, "davies-bouldin: %.3f", db);
	}
}
#endif

/*
 * Create entry pages
 */
static void
CreateEntryPages(IvfflatBuildState * buildstate, ForkNumber forkNum)
{
	AttrNumber	attNums[] = {1};
	Oid			sortOperators[] = {Float8LessOperator};
	Oid			sortCollations[] = {InvalidOid};
	bool		nullsFirstFlags[] = {false};

	UpdateProgress(PROGRESS_CREATEIDX_SUBPHASE, PROGRESS_IVFFLAT_PHASE_SORT);

#if PG_VERSION_NUM >= 110000
	buildstate->sortstate = tuplesort_begin_heap(buildstate->tupdesc, 1, attNums, sortOperators, sortCollations, nullsFirstFlags, maintenance_work_mem, NULL, false);
#else
	buildstate->sortstate = tuplesort_begin_heap(buildstate->tupdesc, 1, attNums, sortOperators, sortCollations, nullsFirstFlags, maintenance_work_mem, false);
#endif

	/* Add tuples to sort */
	if (buildstate->heap != NULL)
	{
#if PG_VERSION_NUM >= 120000
		buildstate->reltuples = table_index_build_scan(buildstate->heap, buildstate->index, buildstate->indexInfo,
													   true, true, BuildCallback, (void *) buildstate, NULL);
#elif PG_VERSION_NUM >= 110000
		buildstate->reltuples = IndexBuildHeapScan(buildstate->heap, buildstate->index, buildstate->indexInfo,
												   true, BuildCallback, (void *) buildstate, NULL);
#else
		buildstate->reltuples = IndexBuildHeapScan(buildstate->heap, buildstate->index, buildstate->indexInfo,
												   true, BuildCallback, (void *) buildstate);
#endif
	}

	/* Sort */
	tuplesort_performsort(buildstate->sortstate);

#ifdef IVFFLAT_KMEANS_DEBUG
	PrintKmeansMetrics(buildstate);
#endif

	/* Insert */
	InsertTuples(buildstate->index, buildstate, forkNum);
	tuplesort_end(buildstate->sortstate);
}

/*
 * Build the index
 */
static void
BuildIndex(Relation heap, Relation index, IndexInfo *indexInfo,
		   IvfflatBuildState * buildstate, ForkNumber forkNum)
{
	InitBuildState(buildstate, heap, index, indexInfo);

	/* Perform k-means clustering */
	UpdateProgress(PROGRESS_CREATEIDX_SUBPHASE, PROGRESS_IVFFLAT_PHASE_KMEANS);
	IvfflatBench("k-means", IvfflatKmeans(buildstate));

	/* Create pages */
	CreateMetaPage(index, buildstate->dimensions, buildstate->lists, forkNum);
	CreateListPages(index, buildstate->centers, buildstate->dimensions, buildstate->lists, forkNum, &buildstate->listInfo);
	IvfflatBench("CreateEntryPages", CreateEntryPages(buildstate, forkNum));

	FreeBuildState(buildstate);
}

/*
 * Build the index for a logged table
 */
IndexBuildResult *
ivfflatbuild(Relation heap, Relation index, IndexInfo *indexInfo)
{
	IndexBuildResult *result;
	IvfflatBuildState buildstate;

	BuildIndex(heap, index, indexInfo, &buildstate, MAIN_FORKNUM);

	result = (IndexBuildResult *) palloc(sizeof(IndexBuildResult));
	result->heap_tuples = buildstate.reltuples;
	result->index_tuples = buildstate.indtuples;

	return result;
}

/*
 * Build the index for an unlogged table
 */
void
ivfflatbuildempty(Relation index)
{
	IndexInfo  *indexInfo = BuildIndexInfo(index);
	IvfflatBuildState buildstate;

	BuildIndex(NULL, index, indexInfo, &buildstate, INIT_FORKNUM);
}<|MERGE_RESOLUTION|>--- conflicted
+++ resolved
@@ -43,90 +43,6 @@
 #endif
 
 /*
-<<<<<<< HEAD
-=======
- * Callback for sampling
- */
-static void
-SampleCallback(Relation index, CALLBACK_ITEM_POINTER, Datum *values,
-			   bool *isnull, bool tupleIsAlive, void *state)
-{
-	IvfflatBuildState *buildstate = (IvfflatBuildState *) state;
-	VectorArray samples = buildstate->samples;
-	int			targsamples = samples->maxlen;
-	Datum		value = values[0];
-
-	/* Skip nulls */
-	if (isnull[0])
-		return;
-
-	/*
-	 * Normalize with KMEANS_NORM_PROC since spherical distance function
-	 * expects unit vectors
-	 */
-	if (buildstate->kmeansnormprocinfo != NULL)
-	{
-		if (!IvfflatNormValue(buildstate->kmeansnormprocinfo, buildstate->collation, &value, buildstate->normvec))
-			return;
-	}
-
-	if (samples->length < targsamples)
-	{
-		VectorArraySet(samples, samples->length, DatumGetVector(value));
-		samples->length++;
-	}
-	else
-	{
-		if (buildstate->rowstoskip < 0)
-			buildstate->rowstoskip = reservoir_get_next_S(&buildstate->rstate, samples->length, targsamples);
-
-		if (buildstate->rowstoskip <= 0)
-		{
-			int			k = (int) (targsamples * sampler_random_fract(buildstate->rstate.randstate));
-
-			Assert(k >= 0 && k < targsamples);
-			VectorArraySet(samples, k, DatumGetVector(value));
-		}
-
-		buildstate->rowstoskip -= 1;
-	}
-}
-
-/*
- * Sample rows with same logic as ANALYZE
- */
-static void
-SampleRows(IvfflatBuildState * buildstate)
-{
-	int			targsamples = buildstate->samples->maxlen;
-	BlockNumber totalblocks = RelationGetNumberOfBlocks(buildstate->heap);
-
-	UpdateProgress(PROGRESS_CREATEIDX_SUBPHASE, PROGRESS_IVFFLAT_PHASE_SAMPLE);
-
-	buildstate->rowstoskip = -1;
-
-	BlockSampler_Init(&buildstate->bs, totalblocks, targsamples, random());
-
-	reservoir_init_selection_state(&buildstate->rstate, targsamples);
-	while (BlockSampler_HasMore(&buildstate->bs))
-	{
-		BlockNumber targblock = BlockSampler_Next(&buildstate->bs);
-
-#if PG_VERSION_NUM >= 120000
-		table_index_build_range_scan(buildstate->heap, buildstate->index, buildstate->indexInfo,
-									 false, true, false, targblock, 1, SampleCallback, (void *) buildstate, NULL);
-#elif PG_VERSION_NUM >= 110000
-		IndexBuildHeapRangeScan(buildstate->heap, buildstate->index, buildstate->indexInfo,
-								false, true, targblock, 1, SampleCallback, (void *) buildstate, NULL);
-#else
-		IndexBuildHeapRangeScan(buildstate->heap, buildstate->index, buildstate->indexInfo,
-								false, true, targblock, 1, SampleCallback, (void *) buildstate);
-#endif
-	}
-}
-
-/*
->>>>>>> ecbf4693
  * Callback for table_index_build_scan
  */
 static void
